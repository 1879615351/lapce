--- conflicted
+++ resolved
@@ -22,11 +22,8 @@
 tree-sitter-c = "0.20.1"
 tree-sitter-cpp = "0.20.0"
 tree-sitter-json = "0.19.0"
-<<<<<<< HEAD
 tree-sitter-markdown = { git = "https://github.com/MDeiml/tree-sitter-markdown.git", version = "0.0.1" }
-=======
 tree-sitter-html = "0.19.0"
 tree-sitter-java = { git = "https://github.com/tree-sitter/tree-sitter-java.git", version = "0.20.0" }
->>>>>>> 5372b00a
 xi-rope = { git = "https://github.com/lapce/xi-editor", features = ["serde"] }
 lapce-rpc = { path = "../lapce-rpc" }